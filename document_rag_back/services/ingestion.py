"""Document ingestion pipeline extracted from the legacy RAG service."""
from __future__ import annotations

import logging
from dataclasses import dataclass
from pathlib import Path
from typing import Any, Dict, List, Optional, Tuple
from uuid import uuid4

from fastapi import HTTPException, UploadFile
from PIL import Image

from api.schemas import (
    DocumentProcessingError,
    DocumentResponseStatus,
    ErrorCode,
    ProcessDocumentResponse,
    ProcessingStatus,
)
from core.domain import DocumentChunk, ProcessedDocument
from core.interfaces import (
    IDocumentRepository,
    IEmbeddingService,
    IFileStorage,
    IVectorStore,
)
from database.session import get_session
from infrastructure.progress_store import progress_store
from infrastructure.repositories import SQLDocumentRepository
from services.async_processor import async_processor
from services.debug_dump import SearchDebugDump
from services.document_processor_factory import DocumentProcessorFactory
from utils.metadata import serialize_metadata_list
from utils.common import (
    get_file_extension,
    get_file_hash,
    sanitize_filename,
    temp_print,
    validate_file_content,
    validate_uploaded_file,
)

logger = logging.getLogger(__name__)


@dataclass
class IngestionConfig:
    uploads_dir: str
    line_exclude_band: float
    line_min_chars: int
    debug_dumps_enabled: bool = False


class DocumentIngestion:
    """Full ingestion flow from upload through vector storage."""

    def __init__(
        self,
        vector_store: IVectorStore,
        sentence_vector_store: Optional[IVectorStore],
        embedding_service: IEmbeddingService,
        file_storage: IFileStorage,
        document_repo: IDocumentRepository,
        processor_factory: DocumentProcessorFactory,
        config: IngestionConfig,
        debug_dump: Optional[SearchDebugDump] = None,
    ) -> None:
        self._vector_store = vector_store
        self._sentence_store = sentence_vector_store
        self._embedding_service = embedding_service
        self._file_storage = file_storage
        self._document_repo = document_repo
        self._processor_factory = processor_factory
        self._debug_dump = debug_dump
        self._config = config

    async def process_document(self, file: UploadFile) -> ProcessDocumentResponse:
        doc_id: Optional[str] = None
        try:
            file_hash, doc_id, stored_name, _ = await self._validate_and_prepare(file)
            assert file.filename is not None

            progress_store.start(doc_id, file.filename)
            progress_store.update(
                doc_id,
                ProcessingStatus.VALIDATING,
                20,
                "Saving file...",
            )
            file_path = await self._save_and_validate_file(file, stored_name)
            file_type = get_file_extension(file.filename)

            async_processor.submit_task(
                self._process_document_background(
                    doc_id,
                    file_path,
                    file_type,
                    file_hash,
                    file.filename,
                    stored_name,
                )
            )

            return ProcessDocumentResponse(
                status=DocumentResponseStatus.PROCESSING,
                filename=file.filename,
                document_id=doc_id,
                chunks=0,
                pages=0,
                message="Document is being processed in background",
            )
        except DocumentProcessingError as error:
            logger.error("Upload validation failed: %s", error.message)
            if doc_id:
                progress_store.fail(doc_id, error.message, error.error_code)
            return ProcessDocumentResponse(
                status=DocumentResponseStatus.ERROR,
                filename=file.filename or "unknown",
                document_id="",
                chunks=0,
                pages=0,
                error=error.message,
                error_code=error.error_code,
            )
        except Exception as exc:  # pragma: no cover - defensive guard
            logger.exception("Unexpected error uploading")
            error = DocumentProcessingError(
                f"Unexpected error: {str(exc)}",
                ErrorCode.PROCESSING_FAILED,
            )
            return ProcessDocumentResponse(
                status=DocumentResponseStatus.ERROR,
                filename=file.filename or "unknown",
                document_id="",
                chunks=0,
                pages=0,
                error=error.message,
                error_code=error.error_code,
            )

    async def _process_document_background(
        self,
        doc_id: str,
        file_path: str,
        file_type: str,
        file_hash: str,
        filename: str,
        stored_name: str,
    ) -> None:
        document: Optional[ProcessedDocument] = None

        async with get_session() as session:
            doc_repo = SQLDocumentRepository(session)

            try:
                existing = await doc_repo.get_by_hash(file_hash)
                if existing:
                    raise DocumentProcessingError(
                        "Document already exists",
                        ErrorCode.DUPLICATE_FILE,
                    )

                document = await doc_repo.create(doc_id, filename, file_hash, stored_name)

                processor = self._processor_factory.get_processor(file_type)
                images: List[Image.Image] = await processor.load_images(file_path, file_type)

                page_image_paths: Dict[int, str] = {}
                page_thumbnail_paths: Dict[int, str] = {}
                for page_number, image in enumerate(images, 1):
                    original_rel, thumb_rel = await self._file_storage.save_page_image(
                        image=image,
                        document_id=doc_id,
                        page_number=page_number,
                    )
                    page_image_paths[page_number] = original_rel
                    page_thumbnail_paths[page_number] = thumb_rel

                document.metadata = (document.metadata or {})
                document.metadata["page_image_paths"] = page_image_paths
                document.metadata["page_thumbnail_paths"] = page_thumbnail_paths
                await doc_repo.update_metadata(document.id, document.metadata)

                try:
                    chunks, geometry_by_page = await self._extract_text_chunks(
                        file_path, file_type, document, doc_id
                    )
                except RuntimeError as error:
                    logger.error(f"[PROCESS] Attempting OCR fallback for {filename}")
                    chunks, geometry_by_page = await self._extract_text_chunks_with_fallback(
                        file_path, file_type, document, doc_id
                    )
                temp_print(f"Chunk Sample: {chunks[0]}")
                temp_print(f"metadata: {chunks[0].metadata}")

                for chunk in chunks:
                    page = int(chunk.metadata.get("page", 0))
                    chunk.metadata["image_path"] = page_image_paths.get(page, "")
                    chunk.metadata["thumbnail_path"] = page_thumbnail_paths.get(page, "")

                await self._normalize_and_persist_lines(document, geometry_by_page, page_image_paths, doc_repo)
                await self._create_and_store_sentence_embeddings(document, geometry_by_page)

                chunks = await self._generate_embeddings(chunks, doc_id)
                await self._store_chunks(chunks, doc_id)

                progress_store.complete(doc_id)
                logger.info("[PROCESS] Successfully processed %s", filename)
            except DocumentProcessingError as error:
                logger.error("[PROCESS] Processing failed for '%s': %s", filename, error.message)
                progress_store.fail(doc_id, error.message, error.error_code)
                await self._cleanup_on_failure(
                    document.id if document else None,
                    stored_name,
                    doc_id,
                    doc_repo,
                )
            except Exception as exc:  # pragma: no cover - defensive guard
                logger.exception("[PROCESS] Unexpected error processing '%s'", filename)
                progress_store.fail(
                    doc_id,
                    f"System error: {str(exc)[:100]}",
                    ErrorCode.PROCESSING_FAILED,
                )
                await self._cleanup_on_failure(
                    document.id if document else None,
                    stored_name,
                    doc_id,
                    doc_repo,
                )

    async def _validate_and_prepare(self, file: UploadFile) -> Tuple[str, str, str, bytes]:
        if not file.filename:
            raise DocumentProcessingError(
                "No filename provided",
                ErrorCode.INVALID_FORMAT,
            )

        try:
            validate_uploaded_file(file)
        except HTTPException as exc:
            error_code = (
                ErrorCode.FILE_TOO_LARGE
                if exc.status_code == 413
                else ErrorCode.INVALID_FORMAT
                if exc.status_code == 400
                else ErrorCode.PROCESSING_FAILED
            )
            raise DocumentProcessingError(exc.detail, error_code)

        content = await file.read()
        await file.seek(0)

        doc_id = str(uuid4())
        safe_suffix = sanitize_filename(Path(file.filename).suffix)
        stored_name = f"{doc_id}{safe_suffix}"

        return get_file_hash(content), doc_id, stored_name, content

    async def _save_and_validate_file(self, file: UploadFile, stored_name: str) -> str:
        file_path = await self._file_storage.save(file, stored_name)
        assert file.filename is not None
        try:
            validate_file_content(file_path, file.filename)
        except HTTPException as exc:
            await self._file_storage.delete(stored_name)
            raise DocumentProcessingError(exc.detail, ErrorCode.INVALID_FORMAT)
        return file_path

    async def _extract_text_chunks(
        self,
        file_path: str,
        file_type: str,
        document: ProcessedDocument,
        doc_id: str,
    ) -> Tuple[List[DocumentChunk], Dict[int, Dict[str, Any]]]:
        def update_page_progress(current_page: int, total_pages: int) -> None:
            page_percent = (current_page / total_pages) * 65
            overall_percent = 30 + int(page_percent)
            progress_store.update(
                doc_id,
                ProcessingStatus.EXTRACTING_TEXT,
                overall_percent,
                f"Extracting text from page {current_page}/{total_pages}...",
            )

        progress_store.update(
            doc_id,
            ProcessingStatus.EXTRACTING_TEXT,
            30,
            "Starting text extraction...",
        )

        processor = self._processor_factory.get_processor(file_type)
        chunks, geometry_by_page = await processor.process(
            file_path, file_type, update_page_progress
        )

        if not chunks:
            raise DocumentProcessingError(
                "No content extracted from document",
                ErrorCode.NO_TEXT_FOUND,
            )

        for chunk in chunks:
            chunk.document_id = document.id
            chunk.metadata.update(
                {
                    "document_id": document.id,
                    "document_name": document.filename,
                }
            )
            if chunk.metadata is not None and "line_ids" in chunk.metadata:
                chunk.metadata["line_ids"] = serialize_metadata_list(
                    chunk.metadata.get("line_ids")
                )

        if self._config.debug_dumps_enabled and self._debug_dump:
            self._debug_dump.save_chunks(chunks, document.filename)
        return chunks, geometry_by_page

    async def _extract_text_chunks_with_fallback(
        self,
        file_path: str,
        file_type: str,
        document: ProcessedDocument,
        doc_id: str,
    ) -> Tuple[List[DocumentChunk], Dict[int, Dict[str, Any]]]:
        def update_page_progress(current_page: int, total_pages: int) -> None:
            page_percent = (current_page / total_pages) * 65
            overall_percent = 30 + int(page_percent)
            progress_store.update(
                doc_id,
                ProcessingStatus.EXTRACTING_TEXT,
                overall_percent,
                f"Extracting text from page {current_page}/{total_pages}...",
            )

        try:
            processor = self._processor_factory.get_processor(file_type)
            chunks, geometry_by_page = await processor.process(
                file_path, file_type, update_page_progress
            )
        except RuntimeError as error:
            logger.warning("[OCR] Primary engine failed: %s, trying fallback...", error)
            processor = self._processor_factory.get_fallback_processor(file_type)
            chunks, geometry_by_page = await processor.process(
                file_path, file_type, update_page_progress
            )

        if not chunks:
            raise DocumentProcessingError(
                "No content extracted from document",
                ErrorCode.NO_TEXT_FOUND,
            )

        for chunk in chunks:
            chunk.document_id = document.id
            chunk.metadata.update(
                {
                    "document_id": document.id,
                    "document_name": document.filename,
                }
            )

        if self._config.debug_dumps_enabled and self._debug_dump:
            self._debug_dump.save_chunks(chunks, document.filename)
        return chunks, geometry_by_page

    async def _generate_embeddings(
        self,
        chunks: List[DocumentChunk],
        doc_id: str,
    ) -> List[DocumentChunk]:
        progress_store.update(
            doc_id,
            ProcessingStatus.GENERATING_EMBEDDINGS,
            95,
            f"Generating embeddings for {len(chunks)} chunks...",
        )
        texts = [chunk.content for chunk in chunks]
        embeddings = await self._embedding_service.generate_embeddings(texts)
        for chunk, embedding in zip(chunks, embeddings):
            chunk.embedding = embedding
        return chunks

    async def _store_chunks(self, chunks: List[DocumentChunk], doc_id: str) -> None:
        progress_store.update(
            doc_id,
            ProcessingStatus.STORING,
            80,
            "Storing in vector database...",
        )
        success = await self._vector_store.add_chunks(chunks)
        if not success:
            raise DocumentProcessingError(
                "Failed to store vectors",
                ErrorCode.PROCESSING_FAILED,
            )
        progress_store.update(
            doc_id,
            ProcessingStatus.STORING,
            95,
            "Storage complete",
        )

    async def _create_and_store_sentence_embeddings(
        self,
        document: ProcessedDocument,
        geometry_by_page: Dict[int, Dict[str, Any]],
    ) -> None:
        if not self._sentence_store:
            logger.info("Sentence vector store not available, skipping sentence embeddings")
            return

        sentence_chunks: List[DocumentChunk] = []
        for page_idx, geometry in geometry_by_page.items():
            for sentence in geometry.get("sentences", []) or []:
                line_ids_value = serialize_metadata_list(sentence.get("line_ids", []))
                sentence["line_ids"] = line_ids_value
                chunk = DocumentChunk(
                    id=sentence["sentence_id"],
                    content=sentence.get("text", ""),
                    document_id=document.id,
                    metadata={
                        "sentence_id": sentence["sentence_id"],
                        "document_id": document.id,
                        "page_index": page_idx,
<<<<<<< HEAD
                        "line_ids": line_ids_value,
=======
                        "line_ids": serialize_metadata_list(sentence.get("line_ids", [])),
>>>>>>> f4f98c21
                    },
                )
                sentence_chunks.append(chunk)

        if not sentence_chunks:
            logger.warning("No sentences extracted for %s", document.filename)
            return

        if self._config.debug_dumps_enabled and self._debug_dump:
            self._debug_dump.save_sentences(sentence_chunks, document.filename)

        texts = [chunk.content for chunk in sentence_chunks]
        embeddings = await self._embedding_service.generate_embeddings(texts)
        for chunk, embedding in zip(sentence_chunks, embeddings):
            chunk.embedding = embedding

        success = await self._sentence_store.add_chunks(sentence_chunks)
        if success:
            logger.info(
                "Stored %d sentence embeddings for %s",
                len(sentence_chunks),
                document.filename,
            )
        else:
            logger.warning("Failed to store sentence embeddings for %s", document.filename)

    async def _normalize_and_persist_lines(
        self,
        document: ProcessedDocument,
        geometry_by_page: Dict[int, Dict[str, Any]],
        page_image_paths: Dict[int, str],
        repo: IDocumentRepository,
    ) -> None:
        lines_meta: Dict[str, List[Dict[str, Any]]] = {}
        for page_idx, geometry in geometry_by_page.items():
            rel = page_image_paths.get(page_idx)
            if not rel:
                continue
            image_path = Path(self._config.uploads_dir) / rel
            with Image.open(image_path) as image:
                width, height = image.size

            page_lines: List[Dict[str, Any]] = []
            for line in geometry.get("lines", []) or []:
                x, y, w, h = line.get("bbox_px", [0, 0, 0, 0])
                top_band = self._config.line_exclude_band
                bot_band = 1.0 - top_band
                ynorm = y / height
                if ynorm < top_band or ynorm > bot_band:
                    continue

                text = line.get("text", "") or ""
                if len(text) < self._config.line_min_chars:
                    continue

                page_lines.append(
                    {
                        "line_id": line["line_id"],
                        "bbox": [x / width, y / height, w / width, h / height],
                        "text": text,
                    }
                )

            lines_meta[str(page_idx)] = page_lines

        metadata = document.metadata or {}
        metadata["lines"] = lines_meta
        document.metadata = metadata
        await repo.update_metadata(document.id, metadata)
        if self._config.debug_dumps_enabled and self._debug_dump:
            self._debug_dump.save_lines(lines_meta, document.filename)

    async def _cleanup_on_failure(
        self,
        document_id: Optional[str],
        stored_filename: str,
        doc_id: str,
        repo: Optional[IDocumentRepository] = None,
    ) -> None:
        repository = repo or self._document_repo

        if document_id:
            try:
                await self._vector_store.delete_by_document(document_id)
            except Exception as exc:  # pragma: no cover - defensive guard
                logger.warning("Vector cleanup failed: %s", exc)

            if self._sentence_store:
                try:
                    await self._sentence_store.delete_by_document(document_id)
                except Exception as exc:  # pragma: no cover - defensive guard
                    logger.warning("Sentence vector cleanup failed: %s", exc)

            try:
                await repository.delete(document_id)
            except Exception as exc:  # pragma: no cover - defensive guard
                logger.warning("DB cleanup failed: %s", exc)

        if stored_filename:
            try:
                await self._file_storage.delete(stored_filename)
            except Exception as exc:  # pragma: no cover - defensive guard
                logger.warning("File cleanup failed: %s", exc)

        progress_store.remove(doc_id)
        logger.info("Cleanup complete for %s", doc_id)<|MERGE_RESOLUTION|>--- conflicted
+++ resolved
@@ -426,11 +426,7 @@
                         "sentence_id": sentence["sentence_id"],
                         "document_id": document.id,
                         "page_index": page_idx,
-<<<<<<< HEAD
                         "line_ids": line_ids_value,
-=======
-                        "line_ids": serialize_metadata_list(sentence.get("line_ids", [])),
->>>>>>> f4f98c21
                     },
                 )
                 sentence_chunks.append(chunk)
