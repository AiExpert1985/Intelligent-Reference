--- conflicted
+++ resolved
@@ -211,7 +211,6 @@
         return await self.search_pages(query, top_k)
 
     async def _build_doc_cache(self, ranked_pages: Sequence[RankedPage]) -> Dict[str, ProcessedDocument]:
-<<<<<<< HEAD
         doc_ids = sorted(
             {
                 doc_id
@@ -219,9 +218,6 @@
                 if isinstance(doc_id, str)
             }
         )
-=======
-        doc_ids = sorted({page["document_id"] for page in ranked_pages if page.get("document_id")})
->>>>>>> 6a82a46c
         tasks = [self._housekeeping.get_document(doc_id) for doc_id in doc_ids]
         docs = await asyncio.gather(*tasks, return_exceptions=True)
         cache: Dict[str, ProcessedDocument] = {}
